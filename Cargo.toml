--- conflicted
+++ resolved
@@ -12,81 +12,44 @@
 path = "src/main.rs"
 
 [dependencies]
-<<<<<<< HEAD
-reth = { git = "https://github.com/paradigmxyz/reth", rev = "a3e62fd8f" }
-reth-cli = { git = "https://github.com/paradigmxyz/reth", rev = "a3e62fd8f" }
-reth-cli-commands = { git = "https://github.com/paradigmxyz/reth", rev = "a3e62fd8f" }
-reth-basic-payload-builder = { git = "https://github.com/paradigmxyz/reth", rev = "a3e62fd8f" }
-reth-db = { git = "https://github.com/paradigmxyz/reth", rev = "a3e62fd8f" }
-reth-engine-local = { git = "https://github.com/paradigmxyz/reth", rev = "a3e62fd8f" }
-reth-chainspec = { git = "https://github.com/paradigmxyz/reth", rev = "a3e62fd8f" }
-reth-cli-util = { git = "https://github.com/paradigmxyz/reth", rev = "a3e62fd8f" }
-reth-discv4 = { git = "https://github.com/paradigmxyz/reth", rev = "a3e62fd8f", features = ["test-utils"] }
-reth-engine-primitives = { git = "https://github.com/paradigmxyz/reth", rev = "a3e62fd8f" }
-reth-ethereum-forks = { git = "https://github.com/paradigmxyz/reth", rev = "a3e62fd8f", features = ["serde"] }
-reth-ethereum-payload-builder = { git = "https://github.com/paradigmxyz/reth", rev = "a3e62fd8f" }
-reth-ethereum-primitives = { git = "https://github.com/paradigmxyz/reth", rev = "a3e62fd8f" }
-reth-eth-wire = { git = "https://github.com/paradigmxyz/reth", rev = "a3e62fd8f" }
-reth-eth-wire-types = { git = "https://github.com/paradigmxyz/reth", rev = "a3e62fd8f" }
-reth-evm = { git = "https://github.com/paradigmxyz/reth", rev = "a3e62fd8f" }
-reth-evm-ethereum = { git = "https://github.com/paradigmxyz/reth", rev = "a3e62fd8f" }
-reth-node-core = { git = "https://github.com/paradigmxyz/reth", rev = "a3e62fd8f" }
-reth-revm = { git = "https://github.com/paradigmxyz/reth", rev = "a3e62fd8f" }
-reth-network = { git = "https://github.com/paradigmxyz/reth", rev = "a3e62fd8f", features = ["test-utils"] }
-reth-network-p2p = { git = "https://github.com/paradigmxyz/reth", rev = "a3e62fd8f" }
-reth-network-api = { git = "https://github.com/paradigmxyz/reth", rev = "a3e62fd8f" }
-reth-node-ethereum = { git = "https://github.com/paradigmxyz/reth", rev = "a3e62fd8f", features = ["test-utils"] }
-reth-network-peers = { git = "https://github.com/paradigmxyz/reth", rev = "a3e62fd8f" }
-reth-optimism-rpc = { git = "https://github.com/paradigmxyz/reth", rev = "a3e62fd8f" }
-reth-payload-primitives = { git = "https://github.com/paradigmxyz/reth", rev = "a3e62fd8f" }
-reth-primitives = { git = "https://github.com/paradigmxyz/reth", rev = "a3e62fd8f" }
-reth-primitives-traits = { git = "https://github.com/paradigmxyz/reth", rev = "a3e62fd8f" }
-reth-provider = { git = "https://github.com/paradigmxyz/reth", rev = "a3e62fd8f", features = ["test-utils"] }
-reth-rpc-eth-api = { git = "https://github.com/paradigmxyz/reth", rev = "a3e62fd8f" }
-reth-rpc-engine-api = { git = "https://github.com/paradigmxyz/reth", rev = "a3e62fd8f" }
-reth-tracing = { git = "https://github.com/paradigmxyz/reth", rev = "a3e62fd8f" }
-reth-trie-common = { git = "https://github.com/paradigmxyz/reth", rev = "a3e62fd8f" }
-reth-trie-db = { git = "https://github.com/paradigmxyz/reth", rev = "a3e62fd8f" }
+reth = { git = "https://github.com/paradigmxyz/reth", rev = "6487f0b" }
+reth-cli = { git = "https://github.com/paradigmxyz/reth", rev = "6487f0b" }
+reth-cli-commands = { git = "https://github.com/paradigmxyz/reth", rev = "6487f0b" }
+reth-basic-payload-builder = { git = "https://github.com/paradigmxyz/reth", rev = "6487f0b" }
+reth-db = { git = "https://github.com/paradigmxyz/reth", rev = "6487f0b" }
+reth-engine-local = { git = "https://github.com/paradigmxyz/reth", rev = "6487f0b" }
+reth-chainspec = { git = "https://github.com/paradigmxyz/reth", rev = "6487f0b" }
+reth-cli-util = { git = "https://github.com/paradigmxyz/reth", rev = "6487f0b" }
+reth-discv4 = { git = "https://github.com/paradigmxyz/reth", rev = "6487f0b", features = ["test-utils"] }
+reth-engine-primitives = { git = "https://github.com/paradigmxyz/reth", rev = "6487f0b" }
+reth-ethereum-forks = { git = "https://github.com/paradigmxyz/reth", rev = "6487f0b", features = ["serde"] }
+reth-ethereum-payload-builder = { git = "https://github.com/paradigmxyz/reth", rev = "6487f0b" }
+reth-ethereum-primitives = { git = "https://github.com/paradigmxyz/reth", rev = "6487f0b" }
+reth-eth-wire = { git = "https://github.com/paradigmxyz/reth", rev = "6487f0b" }
+reth-eth-wire-types = { git = "https://github.com/paradigmxyz/reth", rev = "6487f0b" }
+reth-evm = { git = "https://github.com/paradigmxyz/reth", rev = "6487f0b" }
+reth-evm-ethereum = { git = "https://github.com/paradigmxyz/reth", rev = "6487f0b" }
+reth-node-core = { git = "https://github.com/paradigmxyz/reth", rev = "6487f0b" }
+reth-revm = { git = "https://github.com/paradigmxyz/reth", rev = "6487f0b" }
+reth-network = { git = "https://github.com/paradigmxyz/reth", rev = "6487f0b", features = ["test-utils"] }
+reth-network-p2p = { git = "https://github.com/paradigmxyz/reth", rev = "6487f0b" }
+reth-network-api = { git = "https://github.com/paradigmxyz/reth", rev = "6487f0b" }
+reth-node-ethereum = { git = "https://github.com/paradigmxyz/reth", rev = "6487f0b", features = ["test-utils"] }
+reth-network-peers = { git = "https://github.com/paradigmxyz/reth", rev = "6487f0b" }
+reth-optimism-rpc = { git = "https://github.com/paradigmxyz/reth", rev = "6487f0b" }
+reth-payload-primitives = { git = "https://github.com/paradigmxyz/reth", rev = "6487f0b" }
+reth-primitives = { git = "https://github.com/paradigmxyz/reth", rev = "6487f0b" }
+reth-primitives-traits = { git = "https://github.com/paradigmxyz/reth", rev = "6487f0b" }
+reth-provider = { git = "https://github.com/paradigmxyz/reth", rev = "6487f0b", features = ["test-utils"] }
+reth-rpc-eth-api = { git = "https://github.com/paradigmxyz/reth", rev = "6487f0b" }
+reth-rpc-engine-api = { git = "https://github.com/paradigmxyz/reth", rev = "6487f0b" }
+reth-tracing = { git = "https://github.com/paradigmxyz/reth", rev = "6487f0b" }
+reth-trie-common = { git = "https://github.com/paradigmxyz/reth", rev = "6487f0b" }
+reth-trie-db = { git = "https://github.com/paradigmxyz/reth", rev = "6487f0b" }
 revm = "27.0.3"
-=======
-reth = { git = "https://github.com/paradigmxyz/reth", rev = "7b76a1e" }
-reth-cli = { git = "https://github.com/paradigmxyz/reth", rev = "7b76a1e" }
-reth-cli-commands = { git = "https://github.com/paradigmxyz/reth", rev = "7b76a1e" }
-reth-basic-payload-builder = { git = "https://github.com/paradigmxyz/reth", rev = "7b76a1e" }
-reth-db = { git = "https://github.com/paradigmxyz/reth", rev = "7b76a1e" }
-reth-engine-local = { git = "https://github.com/paradigmxyz/reth", rev = "7b76a1e" }
-reth-chainspec = { git = "https://github.com/paradigmxyz/reth", rev = "7b76a1e" }
-reth-cli-util = { git = "https://github.com/paradigmxyz/reth", rev = "7b76a1e" }
-reth-discv4 = { git = "https://github.com/paradigmxyz/reth", rev = "7b76a1e", features = ["test-utils"] }
-reth-engine-primitives = { git = "https://github.com/paradigmxyz/reth", rev = "7b76a1e" }
-reth-ethereum-forks = { git = "https://github.com/paradigmxyz/reth", rev = "7b76a1e", features = ["serde"] }
-reth-ethereum-payload-builder = { git = "https://github.com/paradigmxyz/reth", rev = "7b76a1e" }
-reth-ethereum-primitives = { git = "https://github.com/paradigmxyz/reth", rev = "7b76a1e" }
-reth-eth-wire = { git = "https://github.com/paradigmxyz/reth", rev = "7b76a1e" }
-reth-eth-wire-types = { git = "https://github.com/paradigmxyz/reth", rev = "7b76a1e" }
-reth-evm = { git = "https://github.com/paradigmxyz/reth", rev = "7b76a1e" }
-reth-evm-ethereum = { git = "https://github.com/paradigmxyz/reth", rev = "7b76a1e" }
-reth-node-core = { git = "https://github.com/paradigmxyz/reth", rev = "7b76a1e" }
-reth-revm = { git = "https://github.com/paradigmxyz/reth", rev = "7b76a1e" }
-reth-network = { git = "https://github.com/paradigmxyz/reth", rev = "7b76a1e", features = ["test-utils"] }
-reth-network-p2p = { git = "https://github.com/paradigmxyz/reth", rev = "7b76a1e" }
-reth-network-api = { git = "https://github.com/paradigmxyz/reth", rev = "7b76a1e" }
-reth-node-ethereum = { git = "https://github.com/paradigmxyz/reth", rev = "7b76a1e", features = ["test-utils"] }
-reth-network-peers = { git = "https://github.com/paradigmxyz/reth", rev = "7b76a1e" }
-reth-payload-primitives = { git = "https://github.com/paradigmxyz/reth", rev = "7b76a1e" }
-reth-primitives = { git = "https://github.com/paradigmxyz/reth", rev = "7b76a1e" }
-reth-primitives-traits = { git = "https://github.com/paradigmxyz/reth", rev = "7b76a1e" }
-reth-provider = { git = "https://github.com/paradigmxyz/reth", rev = "7b76a1e", features = ["test-utils"] }
-reth-rpc-eth-api = { git = "https://github.com/paradigmxyz/reth", rev = "7b76a1e" }
-reth-rpc-engine-api = { git = "https://github.com/paradigmxyz/reth", rev = "7b76a1e" }
-reth-tracing = { git = "https://github.com/paradigmxyz/reth", rev = "7b76a1e" }
-reth-trie-common = { git = "https://github.com/paradigmxyz/reth", rev = "7b76a1e" }
-reth-trie-db = { git = "https://github.com/paradigmxyz/reth", rev = "7b76a1e" }
-revm = "27.0.2"
->>>>>>> ea764b07
 
 # alloy dependencies
-alloy-evm = "0.15"
+alloy-evm = "0.16.1"
 
 alloy-genesis = "1.0.22"
 alloy-consensus = "1.0.22"
@@ -187,21 +150,6 @@
     "reth-rpc-eth-api/client",
 ]
 
-<<<<<<< HEAD
-[patch.crates-io]
-alloy-evm = { git = "https://github.com/alloy-rs/evm", rev = "6d75d4d" }
-alloy-op-evm = { git = "https://github.com/alloy-rs/evm", rev = "6d75d4d" }
-
-revm = { git = "https://github.com/bluealloy/revm", rev = "b0c475d0" }
-revm-database = { git = "https://github.com/bluealloy/revm", rev = "b0c475d0" }
-revm-bytecode = { git = "https://github.com/bluealloy/revm", rev = "b0c475d0" }
-revm-state = { git = "https://github.com/bluealloy/revm", rev = "b0c475d0" }
-revm-primitives = { git = "https://github.com/bluealloy/revm", rev = "b0c475d0" }
-revm-interpreter = { git = "https://github.com/bluealloy/revm", rev = "b0c475d0" }
-revm-database-interface = { git = "https://github.com/bluealloy/revm", rev = "b0c475d0" }
-revm-context-interface = { git = "https://github.com/bluealloy/revm", rev = "b0c475d0" }
-revm-context = { git = "https://github.com/bluealloy/revm", rev = "b0c475d0" }
-=======
 [profile.release]
 opt-level = 3
 lto = "thin"
@@ -213,5 +161,4 @@
 [profile.maxperf]
 inherits = "release"
 lto = "fat"
-codegen-units = 1
->>>>>>> ea764b07
+codegen-units = 1