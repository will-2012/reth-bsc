use revm::precompile::PrecompileError;

/// BSC specific precompile errors.
#[derive(Debug, PartialEq)]
pub enum BscPrecompileError {
    /// The cometbft validation input is invalid.
    InvalidInput,
    /// The cometbft apply block failed.
    CometBftApplyBlockFailed,
    /// The cometbft consensus state encoding failed.
    CometBftEncodeConsensusStateFailed,
<<<<<<< HEAD
    /// The double sign invalid evidence.
    DoubleSignInvalidEvidence,
=======
     /// The double sign invalid evidence.
     DoubleSignInvalidEvidence,
>>>>>>> 5ff674aa
}

impl From<BscPrecompileError> for PrecompileError {
    fn from(error: BscPrecompileError) -> Self {
        match error {
            BscPrecompileError::InvalidInput => PrecompileError::Other("invalid input".to_string()),
            BscPrecompileError::CometBftApplyBlockFailed => {
                PrecompileError::Other("apply block failed".to_string())
            }
            BscPrecompileError::CometBftEncodeConsensusStateFailed => {
                PrecompileError::Other("encode consensus state failed".to_string())
            }
            BscPrecompileError::DoubleSignInvalidEvidence => {
                PrecompileError::Other("double sign invalid evidence".to_string())
            }
        }
    }
}<|MERGE_RESOLUTION|>--- conflicted
+++ resolved
@@ -9,13 +9,8 @@
     CometBftApplyBlockFailed,
     /// The cometbft consensus state encoding failed.
     CometBftEncodeConsensusStateFailed,
-<<<<<<< HEAD
-    /// The double sign invalid evidence.
-    DoubleSignInvalidEvidence,
-=======
      /// The double sign invalid evidence.
      DoubleSignInvalidEvidence,
->>>>>>> 5ff674aa
 }
 
 impl From<BscPrecompileError> for PrecompileError {
