--- conflicted
+++ resolved
@@ -10,26 +10,10 @@
         get_upgrade_system_contracts, is_system_transaction, SystemContract, STAKE_HUB_CONTRACT,
     },
 };
-<<<<<<< HEAD
 use alloy_consensus::{Header, Transaction, TxReceipt};
 use alloy_eips::{eip7685::Requests, Encodable2718};
 use alloy_evm::{block::{ExecutableTx, StateChangeSource}, eth::receipt_builder::ReceiptBuilderCtx};
 use alloy_primitives::{uint, Address, TxKind, U256, BlockNumber, Bytes};
-=======
-use alloy_consensus::{Transaction, TxReceipt};
-use alloy_eips::{
-    eip2935::{HISTORY_STORAGE_ADDRESS, HISTORY_STORAGE_CODE},
-    eip7685::Requests,
-    Encodable2718,
-};
-use alloy_evm::{
-    block::{ExecutableTx, StateChangeSource},
-    eth::receipt_builder::ReceiptBuilderCtx,
-};
-use alloy_primitives::{keccak256, uint, Address, BlockNumber, Bytes, TxKind, U256};
-use alloy_sol_macro::sol;
-use alloy_sol_types::SolCall;
->>>>>>> 19b3bd0a
 use reth_chainspec::{EthChainSpec, EthereumHardforks, Hardforks};
 use reth_evm::{
     block::{BlockValidationError, CommitChanges},
@@ -50,7 +34,6 @@
     Database as _, DatabaseCommit,
 };
 use tracing::debug;
-<<<<<<< HEAD
 use alloy_eips::eip2935::{HISTORY_STORAGE_ADDRESS, HISTORY_STORAGE_CODE};
 use alloy_primitives::keccak256;
 use std::{collections::HashMap, sync::Arc};
@@ -67,8 +50,6 @@
     pub(crate) header: Option<Header>,
     pub(crate) parent_header: Option<Header>,
 }
-=======
->>>>>>> 19b3bd0a
 
 pub struct BscBlockExecutor<'a, EVM, Spec, R: ReceiptBuilder>
 where
@@ -297,11 +278,9 @@
             HISTORY_STORAGE_ADDRESS, block_number
         );
 
-        let account = self
-            .evm
-            .db_mut()
-            .load_cache_account(HISTORY_STORAGE_ADDRESS)
-            .map_err(BlockExecutionError::other)?;
+        let account = self.evm.db_mut().load_cache_account(HISTORY_STORAGE_ADDRESS).map_err(|err| {
+            BlockExecutionError::other(err)
+        })?;
 
         let mut new_info = account.account_info().unwrap_or_default();
         new_info.code_hash = keccak256(HISTORY_STORAGE_CODE.clone());
@@ -351,21 +330,12 @@
             self.upgrade_contracts()?;
         }
 
-<<<<<<< HEAD
         // enable BEP-440/EIP-2935 for historical block hashes from state.
         if self.spec.is_prague_transition_at_timestamp(self.evm.block().timestamp.to(), self.evm.block().timestamp.to::<u64>() - 3) {
-=======
-        // enable BEP-440/EIP-2935 for historical block hashes from state
-        if self.spec.is_prague_transition_at_timestamp(
-            self.evm.block().timestamp.to(),
-            self.evm.block().timestamp.to::<u64>() - 3,
-        ) {
->>>>>>> 19b3bd0a
             self.apply_history_storage_account(self.evm.block().number.to::<u64>())?;
         }
         if self.spec.is_prague_active_at_timestamp(self.evm.block().timestamp.to()) {
-            self.system_caller
-                .apply_blockhashes_contract_call(self._ctx.parent_hash, &mut self.evm)?;
+            self.system_caller.apply_blockhashes_contract_call(self._ctx.parent_hash, &mut self.evm)?;
         }
 
         Ok(())
@@ -388,7 +358,7 @@
     ) -> Result<u64, BlockExecutionError> {
         let signer = tx.signer();
         let is_system = is_system_transaction(tx.tx(), *signer, self.evm.block().beneficiary);
-        
+
         if is_system {
             self.system_txs.push(tx.tx().clone());
             return Ok(0);
@@ -407,20 +377,10 @@
             }
             .into());
         }
-<<<<<<< HEAD
-        
-        let result_and_state = self
-            .evm
-            .transact(tx)
-            .map_err(|err| {
-                BlockExecutionError::evm(err, tx.tx().trie_hash())
-            })?;
-=======
         let tx_hash = tx.tx().trie_hash();
         let tx_ref = tx.tx().clone();
         let result_and_state =
             self.evm.transact(tx).map_err(|err| BlockExecutionError::evm(err, tx_hash))?;
->>>>>>> 19b3bd0a
         let ResultAndState { result, state } = result_and_state;
 
         f(&result);
@@ -443,15 +403,9 @@
         }));
         self.evm.db_mut().commit(state);
 
-<<<<<<< HEAD
-        // apply patches after (legacy - keeping for compatibility)
-        patch_mainnet_after_tx(tx.tx(), self.evm.db_mut())?;
-        patch_chapel_after_tx(tx.tx(), self.evm.db_mut())?;
-=======
         // apply patches after
         patch_mainnet_after_tx(&tx_ref, self.evm.db_mut())?;
         patch_chapel_after_tx(&tx_ref, self.evm.db_mut())?;
->>>>>>> 19b3bd0a
 
         Ok(gas_used)
     }
@@ -478,7 +432,7 @@
         }
 
         self.finalize_new_block(&self.evm.block().clone())?;
-        
+
         // TODO: refine this part.
         // -----------------------------------------------------------------
         // reth-bsc-trail PATTERN: Create current snapshot from parent snapshot after execution
@@ -492,7 +446,7 @@
                 // Create current snapshot by applying current block to parent snapshot (like reth-bsc-trail does)
                 // We need to create a simple header for snapshot application
                 let current_block = self.evm.block();
-                
+
                 // Create a minimal header for snapshot application
                 // Note: We only need the essential fields for snapshot application
                 let header = alloy_consensus::Header {
@@ -518,35 +472,35 @@
                     ommers_hash: alloy_primitives::B256::ZERO, // Not used in snapshot.apply
                     requests_hash: None, // Not used in snapshot.apply
                 };
-                
+
                 // Check for epoch boundary and parse validator updates (exactly like reth-bsc-trail does)
                 let epoch_num = parent_snapshot.epoch_num;
                 let miner_check_len = parent_snapshot.miner_history_check_len();
-                let is_epoch_boundary = current_block_number > 0 && 
+                let is_epoch_boundary = current_block_number > 0 &&
                     current_block_number % epoch_num == miner_check_len;
-                
+
                 let (new_validators, vote_addrs, turn_length) = if is_epoch_boundary {
                     // Epoch boundary detected during execution
-                    
+
                     // Find the checkpoint header (miner_check_len blocks back, like reth-bsc-trail does)
                     let checkpoint_block_number = current_block_number - miner_check_len;
                     // Looking for validator updates in checkpoint block
-                    
+
                     // Use the global snapshot provider to access header data
                     if let Some(provider) = crate::shared::get_snapshot_provider() {
                         // Try to get the checkpoint header from the same provider that has database access
                         match provider.get_checkpoint_header(checkpoint_block_number) {
                             Some(checkpoint_header) => {
                                 // Successfully fetched checkpoint header
-                                
+
                                 // Parse validator set from checkpoint header (like reth-bsc-trail does)
-                                let parsed = crate::consensus::parlia::validator::parse_epoch_update(&checkpoint_header, 
+                                let parsed = crate::consensus::parlia::validator::parse_epoch_update(&checkpoint_header,
                                     self.spec.is_luban_active_at_block(checkpoint_block_number),
                                     self.spec.is_bohr_active_at_timestamp(checkpoint_header.timestamp)
                                 );
-                                
+
                                 // Validator set parsed from checkpoint header
-                                
+
                                 parsed
                             },
                             None => {
@@ -589,7 +543,7 @@
                 ) {
                     // Cache the current snapshot immediately (like reth-bsc-trail does)
                     provider.insert(current_snapshot.clone());
-                    
+
                     // Log only for major checkpoints to reduce spam
                     if current_block_number % (crate::consensus::parlia::snapshot::CHECKPOINT_INTERVAL * 10) == 0 {
                         tracing::info!("📦 [BSC] Created checkpoint snapshot for block {}", current_block_number);
