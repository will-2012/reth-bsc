#![allow(unused)]
use alloy_chains::Chain;
use core::any::Any;
use reth_chainspec::ForkCondition;
use reth_ethereum_forks::{hardfork, ChainHardforks, EthereumHardfork, Hardfork};
use revm::primitives::hardfork::SpecId;

hardfork!(
    /// The name of a bsc hardfork.
    ///
    /// When building a list of hardforks for a chain, it's still expected to mix with [`EthereumHardfork`].
    #[cfg_attr(feature = "serde", derive(serde::Serialize, serde::Deserialize))]
    #[derive(Default)]
    BscHardfork {
        /// Initial hardfork of BSC.
        Frontier,
        /// BSC `Ramanujan` hardfork
        Ramanujan,
        /// BSC `Niels` hardfork
        Niels,
        /// BSC `MirrorSync` hardfork
        MirrorSync,
        /// BSC `Bruno` hardfork
        Bruno,
        /// BSC `Euler` hardfork
        Euler,
        /// BSC `Nano` hardfork
        Nano,
        /// BSC `Moran` hardfork
        Moran,
        /// BSC `Gibbs` hardfork
        Gibbs,
        /// BSC `Planck` hardfork
        Planck,
        /// BSC `Luban` hardfork
        Luban,
        /// BSC `Plato` hardfork
        Plato,
        /// BSC `Hertz` hardfork
        Hertz,
        /// BSC `HertzFix` hardfork
        HertzFix,
        /// BSC `Kepler` hardfork
        Kepler,
        /// BSC `Feynman` hardfork
        Feynman,
        /// BSC `FeynmanFix` hardfork
        FeynmanFix,
        /// BSC `Cancun` hardfork
        Cancun,
        /// BSC `Haber` hardfork
        Haber,
        /// BSC `HaberFix` hardfork
        HaberFix,
        /// BSC `Bohr` hardfork
        Bohr,
        /// BSC `Tycho` hardfork - June 2024, added blob transaction support
        Tycho,
        /// BSC `Pascal` hardfork - March 2025, added smart contract wallets
        Pascal,
        /// BSC `Lorentz` hardfork
        Lorentz,
        /// BSC `Maxwell` hardfork
        #[default]
        Maxwell,
    }
);

impl BscHardfork {
    /// Bsc mainnet list of hardforks.
    pub fn bsc_mainnet() -> ChainHardforks {
        ChainHardforks::new(vec![
            (EthereumHardfork::Frontier.boxed(), ForkCondition::Block(0)),
            (EthereumHardfork::Homestead.boxed(), ForkCondition::Block(0)),
            (EthereumHardfork::Tangerine.boxed(), ForkCondition::Block(0)),
            (EthereumHardfork::SpuriousDragon.boxed(), ForkCondition::Block(0)),
            (EthereumHardfork::Byzantium.boxed(), ForkCondition::Block(0)),
            (EthereumHardfork::Constantinople.boxed(), ForkCondition::Block(0)),
            (EthereumHardfork::Petersburg.boxed(), ForkCondition::Block(0)),
            (EthereumHardfork::Istanbul.boxed(), ForkCondition::Block(0)),
            (EthereumHardfork::MuirGlacier.boxed(), ForkCondition::Block(0)),
            (Self::Ramanujan.boxed(), ForkCondition::Block(0)),
            (Self::Niels.boxed(), ForkCondition::Block(0)),
            (Self::MirrorSync.boxed(), ForkCondition::Block(5184000)),
            (Self::Bruno.boxed(), ForkCondition::Block(13082000)),
            (Self::Euler.boxed(), ForkCondition::Block(18907621)),
            (Self::Nano.boxed(), ForkCondition::Block(21962149)),
            (Self::Moran.boxed(), ForkCondition::Block(22107423)),
            (Self::Gibbs.boxed(), ForkCondition::Block(23846001)),
            (Self::Planck.boxed(), ForkCondition::Block(27281024)),
            (Self::Luban.boxed(), ForkCondition::Block(29020050)),
            (Self::Plato.boxed(), ForkCondition::Block(30720096)),
            (EthereumHardfork::Berlin.boxed(), ForkCondition::Block(31302048)),
            (EthereumHardfork::London.boxed(), ForkCondition::Block(31302048)),
            (Self::Hertz.boxed(), ForkCondition::Block(31302048)),
            (Self::HertzFix.boxed(), ForkCondition::Block(34140700)),
            (EthereumHardfork::Shanghai.boxed(), ForkCondition::Timestamp(1705996800)), /* 2024-01-23 08:00:00 AM UTC */
            (Self::Kepler.boxed(), ForkCondition::Timestamp(1705996800)), /* 2024-01-23 08:00:00 AM UTC */
            (Self::Feynman.boxed(), ForkCondition::Timestamp(1713419340)), /* 2024-04-18 05:49:00 AM UTC */
            (Self::FeynmanFix.boxed(), ForkCondition::Timestamp(1713419340)), /* 2024-04-18 05:49:00 AM UTC */
            (EthereumHardfork::Cancun.boxed(), ForkCondition::Timestamp(1718863500)), /* 2024-06-20 06:05:00 AM UTC */
<<<<<<< HEAD
            (Self::Haber.boxed(), ForkCondition::Timestamp(1718863500)), /* 2024-06-20 06:05:00 AM UTC - deployed with Cancun */
            (Self::Tycho.boxed(), ForkCondition::Timestamp(1718863500)), /* 2024-06-20 06:05:00 AM UTC - Tycho hardfork with blob transactions (deployed with Haber) */
=======
            (Self::Cancun.boxed(), ForkCondition::Timestamp(1718863500)), /* 2024-06-20 06:05:00
                                                                           * AM UTC */
            (Self::Haber.boxed(), ForkCondition::Timestamp(1718863500)), /* 2024-06-20 06:05:00
                                                                          * AM UTC */
>>>>>>> 1b717643
            (Self::HaberFix.boxed(), ForkCondition::Timestamp(1727316120)), /* 2024-09-26 02:02:00 AM UTC */
            (Self::Bohr.boxed(), ForkCondition::Timestamp(1727317200)),     /* 2024-09-26
                                                                             * 02:20:00
                                                                             * AM UTC */
            (EthereumHardfork::Prague.boxed(), ForkCondition::Timestamp(1742436600)), /* 2025-03-20 02:10:00 AM UTC */
            (Self::Pascal.boxed(), ForkCondition::Timestamp(1742436600)), /* 2025-03-20 02:10:00 AM UTC - deployed with Prague */
            (Self::Lorentz.boxed(), ForkCondition::Timestamp(1745903100)), /* 2025-04-29 05:05:00 AM UTC */
            (Self::Maxwell.boxed(), ForkCondition::Timestamp(1751250600)), /* 2025-06-30 02:30:00 AM UTC */
            // Note: FermiTime is nil in official BSC config, so we don't include it yet
        ])
    }

    /// Bsc testnet list of hardforks.
    pub fn bsc_testnet() -> ChainHardforks {
        ChainHardforks::new(vec![
            (EthereumHardfork::Frontier.boxed(), ForkCondition::Block(0)),
            (EthereumHardfork::Homestead.boxed(), ForkCondition::Block(0)),
            (EthereumHardfork::Tangerine.boxed(), ForkCondition::Block(0)),
            (EthereumHardfork::SpuriousDragon.boxed(), ForkCondition::Block(0)),
            (EthereumHardfork::Byzantium.boxed(), ForkCondition::Block(0)),
            (EthereumHardfork::Constantinople.boxed(), ForkCondition::Block(0)),
            (EthereumHardfork::Petersburg.boxed(), ForkCondition::Block(0)),
            (EthereumHardfork::Istanbul.boxed(), ForkCondition::Block(0)),
            (EthereumHardfork::MuirGlacier.boxed(), ForkCondition::Block(0)),
            (Self::Ramanujan.boxed(), ForkCondition::Block(1010000)),
            (Self::Niels.boxed(), ForkCondition::Block(1014369)),
            (Self::MirrorSync.boxed(), ForkCondition::Block(5582500)),
            (Self::Bruno.boxed(), ForkCondition::Block(13837000)),
            (Self::Euler.boxed(), ForkCondition::Block(19203503)),
            (Self::Gibbs.boxed(), ForkCondition::Block(22800220)),
            (Self::Nano.boxed(), ForkCondition::Block(23482428)),
            (Self::Moran.boxed(), ForkCondition::Block(23603940)),
            (Self::Planck.boxed(), ForkCondition::Block(28196022)),
            (Self::Luban.boxed(), ForkCondition::Block(29295050)),
            (Self::Plato.boxed(), ForkCondition::Block(29861024)),
            (EthereumHardfork::Berlin.boxed(), ForkCondition::Block(31103030)),
            (EthereumHardfork::London.boxed(), ForkCondition::Block(31103030)),
            (Self::Hertz.boxed(), ForkCondition::Block(31103030)),
            (Self::HertzFix.boxed(), ForkCondition::Block(35682300)),
            (EthereumHardfork::Shanghai.boxed(), ForkCondition::Timestamp(1702972800)),
            (Self::Kepler.boxed(), ForkCondition::Timestamp(1702972800)),
            (Self::Feynman.boxed(), ForkCondition::Timestamp(1710136800)),
            (Self::FeynmanFix.boxed(), ForkCondition::Timestamp(1711342800)),
            (EthereumHardfork::Cancun.boxed(), ForkCondition::Timestamp(1713330442)),
            (Self::Cancun.boxed(), ForkCondition::Timestamp(1713330442)),
            (Self::Haber.boxed(), ForkCondition::Timestamp(1716962820)),
            (Self::HaberFix.boxed(), ForkCondition::Timestamp(1719986788)),
            (Self::Bohr.boxed(), ForkCondition::Timestamp(1724116996)),
            (Self::Tycho.boxed(), ForkCondition::Timestamp(1713330442)), /* 2024-04-17 05:07:22 AM UTC - Tycho testnet */
            (EthereumHardfork::Prague.boxed(), ForkCondition::Timestamp(1740452880)),
            (Self::Pascal.boxed(), ForkCondition::Timestamp(1740452880)),
            (Self::Lorentz.boxed(), ForkCondition::Timestamp(1744097580)),
            (Self::Maxwell.boxed(), ForkCondition::Timestamp(1748243100)),
        ])
    }

    /// Bsc qa list of hardforks.
    pub fn bsc_qa() -> ChainHardforks {
        ChainHardforks::new(vec![
            (EthereumHardfork::Frontier.boxed(), ForkCondition::Block(0)),
            (EthereumHardfork::Homestead.boxed(), ForkCondition::Block(0)),
            (EthereumHardfork::Tangerine.boxed(), ForkCondition::Block(0)),
            (EthereumHardfork::SpuriousDragon.boxed(), ForkCondition::Block(0)),
            (EthereumHardfork::Byzantium.boxed(), ForkCondition::Block(0)),
            (EthereumHardfork::Constantinople.boxed(), ForkCondition::Block(0)),
            (EthereumHardfork::Petersburg.boxed(), ForkCondition::Block(0)),
            (EthereumHardfork::Istanbul.boxed(), ForkCondition::Block(0)),
            (EthereumHardfork::MuirGlacier.boxed(), ForkCondition::Block(0)),
            (Self::Ramanujan.boxed(), ForkCondition::Block(0)),
            (Self::Niels.boxed(), ForkCondition::Block(0)),
            (Self::MirrorSync.boxed(), ForkCondition::Block(1)),
            (Self::Bruno.boxed(), ForkCondition::Block(1)),
            (Self::Euler.boxed(), ForkCondition::Block(2)),
            (Self::Nano.boxed(), ForkCondition::Block(3)),
            (Self::Moran.boxed(), ForkCondition::Block(3)),
            (Self::Gibbs.boxed(), ForkCondition::Block(4)),
            (Self::Planck.boxed(), ForkCondition::Block(5)),
            (Self::Luban.boxed(), ForkCondition::Block(6)),
            (Self::Plato.boxed(), ForkCondition::Block(7)),
            (EthereumHardfork::Berlin.boxed(), ForkCondition::Block(8)),
            (EthereumHardfork::London.boxed(), ForkCondition::Block(8)),
            (Self::Hertz.boxed(), ForkCondition::Block(8)),
            (Self::HertzFix.boxed(), ForkCondition::Block(8)),
            (EthereumHardfork::Shanghai.boxed(), ForkCondition::Timestamp(1722442622)),
            (Self::Kepler.boxed(), ForkCondition::Timestamp(1722442622)),
            (Self::Feynman.boxed(), ForkCondition::Timestamp(1722442622)),
            (Self::FeynmanFix.boxed(), ForkCondition::Timestamp(1722442622)),
            (EthereumHardfork::Cancun.boxed(), ForkCondition::Timestamp(1722442622)),
            (Self::Cancun.boxed(), ForkCondition::Timestamp(1722442622)),
            (Self::Haber.boxed(), ForkCondition::Timestamp(1722442622)),
            (Self::HaberFix.boxed(), ForkCondition::Timestamp(1722442622)),
            (Self::Bohr.boxed(), ForkCondition::Timestamp(1722444422)),
        ])
    }
}

/// Match helper method since it's not possible to match on `dyn Hardfork`
fn match_hardfork<H, HF, BHF>(fork: H, hardfork_fn: HF, bsc_hardfork_fn: BHF) -> Option<u64>
where
    H: Hardfork,
    HF: Fn(&EthereumHardfork) -> Option<u64>,
    BHF: Fn(&BscHardfork) -> Option<u64>,
{
    let fork: &dyn Any = &fork;
    if let Some(fork) = fork.downcast_ref::<EthereumHardfork>() {
        return hardfork_fn(fork)
    }
    fork.downcast_ref::<BscHardfork>().and_then(bsc_hardfork_fn)
}

impl From<BscHardfork> for SpecId {
    fn from(spec: BscHardfork) -> Self {
        match spec {
            BscHardfork::Frontier |
            BscHardfork::Ramanujan |
            BscHardfork::Niels |
            BscHardfork::MirrorSync |
            BscHardfork::Bruno |
            BscHardfork::Euler |
            BscHardfork::Gibbs |
            BscHardfork::Nano |
            BscHardfork::Moran |
            BscHardfork::Planck |
            BscHardfork::Luban |
            BscHardfork::Plato => SpecId::MUIR_GLACIER,
            BscHardfork::Hertz | BscHardfork::HertzFix => SpecId::LONDON,
            BscHardfork::Kepler | BscHardfork::Feynman | BscHardfork::FeynmanFix => {
                SpecId::SHANGHAI
            }
            BscHardfork::Cancun |
            BscHardfork::Haber |
            BscHardfork::HaberFix |
<<<<<<< HEAD
            BscHardfork::Bohr |
            BscHardfork::Tycho |
            BscHardfork::Pascal |
            BscHardfork::Lorentz |
            BscHardfork::Maxwell => SpecId::CANCUN,
=======
            BscHardfork::Bohr => SpecId::CANCUN,
            BscHardfork::Pascal | BscHardfork::Lorentz | BscHardfork::Maxwell => SpecId::PRAGUE,
>>>>>>> 1b717643
        }
    }
}

#[cfg(test)]
mod tests {
    use super::*;
    use crate::chainspec::{bsc::bsc_mainnet, bsc_chapel::bsc_testnet};

    #[test]
    fn test_hardfork_activation_order_differences() {
        // Test the critical difference between mainnet and testnet activation orders
        // This demonstrates why the order in revm_spec_by_timestamp_and_block_number matters

        // Mainnet activation blocks (from the code):
        // Euler: 18907621, Nano: 21962149, Moran: 22107423, Gibbs: 23846001
        // Order: Gibbs -> Moran -> Nano -> Euler (newest to oldest)

        // Testnet activation blocks (from the code):
        // Euler: 19203503, Gibbs: 22800220, Nano: 23482428, Moran: 23603940
        // Order: Moran -> Nano -> Gibbs -> Euler (newest to oldest)

        // Test mainnet chain spec
        let mainnet_spec = crate::chainspec::BscChainSpec::from(bsc_mainnet());

        // Test blocks around the critical transition points
        // Block 23846000: Should be Moran (before Gibbs activation)
        assert_eq!(
            crate::node::evm::config::revm_spec_by_timestamp_and_block_number(
                mainnet_spec.clone(),
                1700000000, // Some timestamp
                23846000
            ),
            BscHardfork::Moran
        );

        // Block 23846001: Should be Gibbs (Gibbs activation block)
        assert_eq!(
            crate::node::evm::config::revm_spec_by_timestamp_and_block_number(
                mainnet_spec.clone(),
                1700000000, // Some timestamp
                23846001
            ),
            BscHardfork::Gibbs
        );

        // Block 22107422: Should be Nano (before Moran activation)
        assert_eq!(
            crate::node::evm::config::revm_spec_by_timestamp_and_block_number(
                mainnet_spec.clone(),
                1700000000, // Some timestamp
                22107422
            ),
            BscHardfork::Nano
        );

        // Block 22107423: Should be Moran (Moran activation block)
        assert_eq!(
            crate::node::evm::config::revm_spec_by_timestamp_and_block_number(
                mainnet_spec.clone(),
                1700000000, // Some timestamp
                22107423
            ),
            BscHardfork::Moran
        );

        // Test testnet chain spec
        let testnet_spec = crate::chainspec::BscChainSpec::from(bsc_testnet());

        // Test blocks around the critical transition points for testnet
        // Block 23603939: Should be Nano (before Moran activation)
        assert_eq!(
            crate::node::evm::config::revm_spec_by_timestamp_and_block_number(
                testnet_spec.clone(),
                1700000000, // Some timestamp
                23603939
            ),
            BscHardfork::Nano
        );

        // Block 23603940: Should be Moran (Moran activation block)
        assert_eq!(
            crate::node::evm::config::revm_spec_by_timestamp_and_block_number(
                testnet_spec.clone(),
                1700000000, // Some timestamp
                23603940
            ),
            BscHardfork::Moran
        );

        // Block 23482427: Should be Gibbs (before Nano activation)
        assert_eq!(
            crate::node::evm::config::revm_spec_by_timestamp_and_block_number(
                testnet_spec.clone(),
                1700000000, // Some timestamp
                23482427
            ),
            BscHardfork::Gibbs
        );

        // Block 23482428: Should be Nano (Nano activation block)
        assert_eq!(
            crate::node::evm::config::revm_spec_by_timestamp_and_block_number(
                testnet_spec.clone(),
                1700000000, // Some timestamp
                23482428
            ),
            BscHardfork::Nano
        );
    }
}<|MERGE_RESOLUTION|>--- conflicted
+++ resolved
@@ -99,15 +99,9 @@
             (Self::Feynman.boxed(), ForkCondition::Timestamp(1713419340)), /* 2024-04-18 05:49:00 AM UTC */
             (Self::FeynmanFix.boxed(), ForkCondition::Timestamp(1713419340)), /* 2024-04-18 05:49:00 AM UTC */
             (EthereumHardfork::Cancun.boxed(), ForkCondition::Timestamp(1718863500)), /* 2024-06-20 06:05:00 AM UTC */
-<<<<<<< HEAD
-            (Self::Haber.boxed(), ForkCondition::Timestamp(1718863500)), /* 2024-06-20 06:05:00 AM UTC - deployed with Cancun */
-            (Self::Tycho.boxed(), ForkCondition::Timestamp(1718863500)), /* 2024-06-20 06:05:00 AM UTC - Tycho hardfork with blob transactions (deployed with Haber) */
-=======
-            (Self::Cancun.boxed(), ForkCondition::Timestamp(1718863500)), /* 2024-06-20 06:05:00
-                                                                           * AM UTC */
-            (Self::Haber.boxed(), ForkCondition::Timestamp(1718863500)), /* 2024-06-20 06:05:00
-                                                                          * AM UTC */
->>>>>>> 1b717643
+            (Self::Cancun.boxed(), ForkCondition::Timestamp(1718863500)), /* 2024-06-20 06:05:00 AM UTC */
+            (Self::Haber.boxed(), ForkCondition::Timestamp(1718863500)), /* 2024-06-20 06:05:00 AM UTC */
+            (Self::Tycho.boxed(), ForkCondition::Timestamp(1718863500)), /* 2024-06-20 06:05:00 AM UTC - Tycho hardfork with blob transactions */
             (Self::HaberFix.boxed(), ForkCondition::Timestamp(1727316120)), /* 2024-09-26 02:02:00 AM UTC */
             (Self::Bohr.boxed(), ForkCondition::Timestamp(1727317200)),     /* 2024-09-26
                                                                              * 02:20:00
@@ -240,16 +234,9 @@
             BscHardfork::Cancun |
             BscHardfork::Haber |
             BscHardfork::HaberFix |
-<<<<<<< HEAD
             BscHardfork::Bohr |
-            BscHardfork::Tycho |
-            BscHardfork::Pascal |
-            BscHardfork::Lorentz |
-            BscHardfork::Maxwell => SpecId::CANCUN,
-=======
-            BscHardfork::Bohr => SpecId::CANCUN,
+            BscHardfork::Tycho => SpecId::CANCUN,
             BscHardfork::Pascal | BscHardfork::Lorentz | BscHardfork::Maxwell => SpecId::PRAGUE,
->>>>>>> 1b717643
         }
     }
 }
